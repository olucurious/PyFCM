--- conflicted
+++ resolved
@@ -1,24 +1,10 @@
 import json
 import os
-<<<<<<< HEAD
-=======
 import time
-import logging
-
->>>>>>> f06c083d
+
 import requests
-import time
-
-from .errors import (
-    AuthenticationError,
-    FCMError,
-    FCMServerError,
-    InternalPackageError,
-    InvalidDataError
-)
-
-
-logger = logging.getLogger(__name__)
+
+from .errors import *
 
 
 class BaseAPI(object):
@@ -42,24 +28,23 @@
     #: wake a sleeping device and open a network connection to your server.
     FCM_HIGH_PRIORITY = 'high'
 
-    def __init__(self, api_key=None, proxy_dict=None, env=None, json_encoder=None, max_retry_after=None):
-        """
-        Parameters:
-            api_key (str): Firebase API key
-            proxy_dict (dict): proxy used for requests with keys "http" and "https"
-            env (str)
-            json_encoder: custom json encoder
+    def __init__(self, api_key=None, proxy_dict=None, env=None, json_encoder=None):
+        """
+
+        :type proxy_dict: dict, api_key: string
         """
         if api_key:
             self._FCM_API_KEY = api_key
         elif os.getenv('FCM_API_KEY', None):
             self._FCM_API_KEY = os.getenv('FCM_API_KEY', None)
         else:
-            raise AuthenticationError(
-                "Please provide the api_key as an argument or in the google-services.json file")
+            raise AuthenticationError("Please provide the api_key in the google-services.json file")
         self.FCM_REQ_PROXIES = None
+        self.requests_session = requests.Session()
+        self.requests_session.headers.update(self.request_headers())
         if proxy_dict and isinstance(proxy_dict, dict) and (('http' in proxy_dict) or ('https' in proxy_dict)):
             self.FCM_REQ_PROXIES = proxy_dict
+            self.requests_session.proxies.update(proxy_dict)
         self.send_request_responses = list()
         if env == 'app_engine':
             try:
@@ -68,15 +53,8 @@
             except:
                 pass
         self.json_encoder = json_encoder
-        self.max_retry_after = max_retry_after
 
     def request_headers(self):
-        """
-        Generates request headers
-
-        Returns:
-            dict: "Content-Type" and "Authorization"
-        """
         return {
             "Content-Type": self.CONTENT_TYPE,
             "Authorization": "key=" + self._FCM_API_KEY,
@@ -120,14 +98,13 @@
                       title_loc_key=None,
                       title_loc_args=None,
                       content_available=None,
-                      mutable_content=None,
                       remove_notification=False,
-                      android_channel_id=None,
                       extra_notification_kwargs={},
                       **extra_kwargs):
-        """
-        Returns:
-            dict: fcm payload
+
+        """
+
+        :rtype: json
         """
         fcm_payload = dict()
         if registration_ids:
@@ -159,8 +136,7 @@
             if isinstance(time_to_live, int):
                 fcm_payload['time_to_live'] = time_to_live
             else:
-                raise InvalidDataError(
-                    "Provided time_to_live is not an integer")
+                raise InvalidDataError("Provided time_to_live is not an integer")
         if restricted_package_name:
             fcm_payload['restricted_package_name'] = restricted_package_name
         if dry_run:
@@ -170,8 +146,7 @@
             if isinstance(data_message, dict):
                 fcm_payload['data'] = data_message
             else:
-                raise InvalidDataError(
-                    "Provided data_message is in the wrong format")
+                raise InvalidDataError("Provided data_message is in the wrong format")
 
         fcm_payload['notification'] = {}
         if message_icon:
@@ -201,17 +176,9 @@
                 else:
                     raise InvalidDataError('title_loc_args should be an array')
 
-        if android_channel_id:
-            fcm_payload['notification']['android_channel_id'] = android_channel_id
-
         # This is needed for iOS when we are sending only custom data messages
         if content_available and isinstance(content_available, bool):
             fcm_payload['content_available'] = content_available
-
-        # This is needed for iOS when we are sending rich notifications for iOS 10+
-        # https://firebase.google.com/docs/cloud-messaging/http-server-ref#downstream-http-messages-json
-        if mutable_content and isinstance(mutable_content, bool):
-            fcm_payload['mutable_content'] = mutable_content
 
         if click_action:
             fcm_payload['notification']['click_action'] = click_action
@@ -239,26 +206,9 @@
         return self.json_dumps(fcm_payload)
 
     def do_request(self, payload, timeout):
-        if self.FCM_REQ_PROXIES:
-            response = requests.post(
-                self.FCM_END_POINT,
-                headers=self.request_headers(),
-                data=payload,
-                proxies=self.FCM_REQ_PROXIES, timeout=timeout)
-        else:
-            response = requests.post(
-                self.FCM_END_POINT,
-                headers=self.request_headers(),
-                data=payload,
-                timeout=timeout)
+        response = self.requests_session.post(self.FCM_END_POINT, data=payload, timeout=timeout)
         if 'Retry-After' in response.headers and int(response.headers['Retry-After']) > 0:
             sleep_time = int(response.headers['Retry-After'])
-            if self.max_retry_after is not None and sleep_time > self.max_retry_after:
-                logger.error(
-                    "Required sleep time %s is greater than max_retry_after %s",
-                    sleep_time, self.max_retry_after
-                )
-                raise RetryAfterException(sleep_time)
             time.sleep(sleep_time)
             return self.do_request(payload, timeout)
         return response
@@ -270,17 +220,16 @@
             self.send_request_responses.append(response)
 
     def registration_info_request(self, registration_id):
-        """
-        Makes a request for registration info and returns the response object
-        """
-        response = requests.get(
-            'https://iid.googleapis.com/iid/info/' + registration_id,
-            headers=self.request_headers(),
-            params={'details': 'true'})
+        """ Makes a request for registration info and returns the response
+            object
+        """
+        response = self.requests_session.get('https://iid.googleapis.com/iid/info/' + registration_id,
+                                             params={'details': 'true'})
         return response
 
     def clean_registration_ids(self, registration_ids=[]):
-        """Return list of active IDS from the list of registration_ids"""
+        """ Return list of active IDS from the list of registration_ids
+        """
         valid_registration_ids = []
         for registration_id in registration_ids:
             details = self.registration_info_request(registration_id)
@@ -289,8 +238,8 @@
         return valid_registration_ids
 
     def get_registration_id_info(self, registration_id):
-        """
-        Returns details related to a registration id if it exists otherwise return None
+        """ Returns details related to a registration id if it exists
+            otherwise return None
         """
         details = self.registration_info_request(registration_id)
         if details.status_code == 200:
@@ -298,63 +247,42 @@
         return None
 
     def subscribe_registration_ids_to_topic(self, registration_ids, topic_name):
-        """Subscribes a list of registration ids to a topic"""
-        url = "https://iid.googleapis.com/iid/v1:batchAdd"
+        """ Subscribes a list of registration ids to a topic
+        """
+        url = '''https://iid.googleapis.com/iid/v1:batchAdd'''
         payload = json.dumps({
-            'to': '/topics/' + topic_name,
+            'to': '/topics/'+topic_name,
             'registration_tokens': registration_ids,
         })
-        response = requests.post(
-            url,
-            headers=self.request_headers(),
-            data=payload,
-        )
+        response = self.requests_session.post(url, data=payload)
         if response.status_code == 200:
             return True
         elif response.status_code == 400:
-            error = json.loads(response.content)
+            error = json.loads( response.content )
             raise InvalidDataError(error['error'])
         else:
             raise FCMError()
 
     def unsubscribe_registration_ids_from_topic(self, registration_ids, topic_name):
-        """
-        Unsubscribes a list of registration ids from a topic
-
-        Arguments:
-            registration_ids (list): devices that will be unsubscribed
-            topic_name (str): name of topic
+        """ Unsubscribes a list of registration ids from a topic
         """
         url = '''https://iid.googleapis.com/iid/v1:batchRemove'''
         payload = json.dumps({
             'to': '/topics/'+topic_name,
             'registration_tokens': registration_ids,
         })
-        response = requests.post(
-<<<<<<< HEAD
-            url,
-            headers=self.request_headers(),
-            data=payload,
-=======
-           url,
-           headers=self.request_headers(),
-           data=payload,
->>>>>>> f06c083d
-        )
+        response = self.requests_session.post(url, data=payload)
         if response.status_code == 200:
             return True
         elif response.status_code == 400:
-            error = json.loads(response.content)
+            error = json.loads( response.content )
             raise InvalidDataError(error['error'])
         else:
             raise FCMError()
-
+        
     def parse_responses(self):
         """
-        Parses responses from FCM API
-
-        Returns:
-            dict: multicast_ids(list), success(int), failure(int), canonical_ids(int), results(list) and optional topic_message_id(str but None by default)
+        Returns a python dict of multicast_ids(list), success(int), failure(int), canonical_ids(int), results(list) and optional topic_message_id(str but None by default)
         """
         response_dict = {
             'multicast_ids': list(),
@@ -372,8 +300,7 @@
                 server and tries to get out the important return variables
                 """
                 if 'content-length' in response.headers and int(response.headers['content-length']) <= 0:
-                    raise FCMServerError(
-                        "FCM server connection error, the response is empty")
+                    raise FCMServerError("FCM server connection error, the response is empty")
                 else:
                     parsed_response = response.json()
 
@@ -382,8 +309,7 @@
                     failure = parsed_response.get('failure', 0)
                     canonical_ids = parsed_response.get('canonical_ids', 0)
                     results = parsed_response.get('results', [])
-                    message_id = parsed_response.get(
-                        'message_id', None)  # for topic messages
+                    message_id = parsed_response.get('message_id', None)  # for topic messages
                     if message_id:
                         success = 1
                     if multicast_id:
@@ -394,8 +320,7 @@
                     response_dict['results'].extend(results)
                     response_dict['topic_message_id'] = message_id
             elif response.status_code == 401:
-                raise AuthenticationError(
-                    "There was an error authenticating the sender account")
+                raise AuthenticationError("There was an error authenticating the sender account")
             elif response.status_code == 400:
                 raise InternalPackageError(response.text)
             else:
