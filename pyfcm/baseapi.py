--- conflicted
+++ resolved
@@ -4,10 +4,7 @@
 
 import requests
 from requests.adapters import HTTPAdapter
-<<<<<<< HEAD
 from requests.packages.urllib3 import Retry
-=======
->>>>>>> 36fb758d
 
 from .errors import AuthenticationError, InvalidDataError, FCMError, FCMServerError
 
