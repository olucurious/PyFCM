import json
import os
import time

import requests
from requests.adapters import HTTPAdapter

from .errors import AuthenticationError, InvalidDataError, FCMError, FCMServerError


class BaseAPI(object):
    """
    Base class for the pyfcm API wrapper for FCM

    Attributes:
        api_key (str): Firebase API key
        proxy_dict (dict): use proxy (keys: `http`, `https`)
        env (str): for example "app_engine"
        json_encoder
    """

    CONTENT_TYPE = "application/json"
    FCM_END_POINT = "https://fcm.googleapis.com/fcm/send"
    INFO_END_POINT = 'https://iid.googleapis.com/iid/info/'
    # FCM only allows up to 1000 reg ids per bulk message.
    FCM_MAX_RECIPIENTS = 1000

    #: Indicates that the push message should be sent with low priority. Low
    #: priority optimizes the client app's battery consumption, and should be used
    #: unless immediate delivery is required. For messages with low priority, the
    #: app may receive the message with unspecified delay.
    FCM_LOW_PRIORITY = 'normal'

    #: Indicates that the push message should be sent with a high priority. When a
    #: message is sent with high priority, it is sent immediately, and the app can
    #: wake a sleeping device and open a network connection to your server.
    FCM_HIGH_PRIORITY = 'high'

    # Number of times to retry calls to info endpoint
    INFO_RETRIES = 3

    def __init__(self, api_key=None, proxy_dict=None, env=None, json_encoder=None):
        if api_key:
            self._FCM_API_KEY = api_key
        elif os.getenv('FCM_API_KEY', None):
            self._FCM_API_KEY = os.getenv('FCM_API_KEY', None)
        else:
            raise AuthenticationError("Please provide the api_key in the google-services.json file")

        self.FCM_REQ_PROXIES = None
        self.requests_session = requests.Session()
        self.requests_session.headers.update(self.request_headers())
        self.requests_session.mount(self.INFO_END_POINT, HTTPAdapter(max_retries=self.INFO_RETRIES))

        if proxy_dict and isinstance(proxy_dict, dict) and (('http' in proxy_dict) or ('https' in proxy_dict)):
            self.FCM_REQ_PROXIES = proxy_dict
            self.requests_session.proxies.update(proxy_dict)
        self.send_request_responses = []

        if env == 'app_engine':
            try:
                from requests_toolbelt.adapters import appengine
                appengine.monkeypatch()
            except ModuleNotFoundError:
                pass

        self.json_encoder = json_encoder

    def request_headers(self):
        """
        Generates request headers including Content-Type and Authorization

        Returns:
            dict: request headers
        """
        return {
            "Content-Type": self.CONTENT_TYPE,
            "Authorization": "key=" + self._FCM_API_KEY,
        }

    def registration_id_chunks(self, registration_ids):
        """
        Splits registration ids in several lists of max 1000 registration ids per list

        Args:
            registration_ids (list): FCM device registration ID

        Yields:
            generator: list including lists with registration ids
        """
        try:
            xrange
        except NameError:
            xrange = range

        # Yield successive 1000-sized (max fcm recipients per request) chunks from registration_ids
        for i in xrange(0, len(registration_ids), self.FCM_MAX_RECIPIENTS):
            yield registration_ids[i:i + self.FCM_MAX_RECIPIENTS]

    def json_dumps(self, data):
        """
        Standardized json.dumps function with separators and sorted keys set

        Args:
            data (dict or list): data to be dumped

        Returns:
            string: json
        """
        return (json.dumps(data, separators=(',', ':'), sort_keys=True, cls=self.json_encoder)
                .encode('utf8'))

    def parse_payload(self,
                      registration_ids=None,
                      topic_name=None,
                      message_body=None,
                      message_title=None,
                      message_icon=None,
                      sound=None,
                      condition=None,
                      collapse_key=None,
                      delay_while_idle=False,
                      time_to_live=None,
                      restricted_package_name=None,
                      low_priority=False,
                      dry_run=False,
                      data_message=None,
                      click_action=None,
                      badge=None,
                      color=None,
                      tag=None,
                      body_loc_key=None,
                      body_loc_args=None,
                      title_loc_key=None,
                      title_loc_args=None,
                      content_available=None,
                      remove_notification=False,
                      android_channel_id=None,
                      extra_notification_kwargs={},
                      **extra_kwargs):
        """
        Parses parameters of FCMNotification's methods to FCM nested json

        Args:
            registration_ids (list, optional): FCM device registration IDs
            topic_name (str, optional): Name of the topic to deliver messages to
            message_body (str, optional): Message string to display in the notification tray
            message_title (str, optional): Message title to display in the notification tray
            message_icon (str, optional): Icon that apperas next to the notification
            sound (str, optional): The sound file name to play. Specify "Default" for device default sound.
            condition (str, optiona): Topic condition to deliver messages to
            collapse_key (str, optional): Identifier for a group of messages
                that can be collapsed so that only the last message gets sent
                when delivery can be resumed. Defaults to `None`.
            delay_while_idle (bool, optional): deprecated
            time_to_live (int, optional): How long (in seconds) the message
                should be kept in FCM storage if the device is offline. The
                maximum time to live supported is 4 weeks. Defaults to `None`
                which uses the FCM default of 4 weeks.
            restricted_package_name (str, optional): Name of package
            low_priority (bool, optional): Whether to send notification with
                the low priority flag. Defaults to `False`.
            dry_run (bool, optional): If `True` no message will be sent but request will be tested.
            data_message (dict, optional): Custom key-value pairs
            click_action (str, optional): Action associated with a user click on the notification
            badge (str, optional): Badge of notification
            color (str, optional): Color of the icon
            tag (str, optional): Group notification by tag
            body_loc_key (str, optional): Indicates the key to the body string for localization
            body_loc_args (list, optional): Indicates the string value to replace format
                specifiers in body string for localization
            title_loc_key (str, optional): Indicates the key to the title string for localization
            title_loc_args (list, optional): Indicates the string value to replace format
                specifiers in title string for localization
            content_available (bool, optional): Inactive client app is awoken
            remove_notification (bool, optional): Only send a data message
            android_channel_id (str, optional): Starting in Android 8.0 (API level 26),
                all notifications must be assigned to a channel. For each channel, you can set the
                visual and auditory behavior that is applied to all notifications in that channel.
                Then, users can change these settings and decide which notification channels from
                your app should be intrusive or visible at all.
            extra_notification_kwargs (dict, optional): More notification keyword arguments
            **extra_kwargs (dict, optional): More keyword arguments

        Returns:
            string: json

        Raises:
            InvalidDataError: parameters do have the wrong type or format
        """
        fcm_payload = dict()
        if registration_ids:
            if len(registration_ids) > 1:
                fcm_payload['registration_ids'] = registration_ids
            else:
                fcm_payload['to'] = registration_ids[0]
        if condition:
            fcm_payload['condition'] = condition
        else:
            # In the `to` reference at: https://firebase.google.com/docs/cloud-messaging/http-server-ref#send-downstream
            # We have `Do not set this field (to) when sending to multiple topics`
            # Which is why it's in the `else` block since `condition` is used when multiple topics are being targeted
            if topic_name:
                fcm_payload['to'] = '/topics/%s' % topic_name
        # Revert to legacy API compatible priority
        if low_priority:
            fcm_payload['priority'] = self.FCM_LOW_PRIORITY
        else:
            fcm_payload['priority'] = self.FCM_HIGH_PRIORITY

        if delay_while_idle:
            fcm_payload['delay_while_idle'] = delay_while_idle
        if collapse_key:
            fcm_payload['collapse_key'] = collapse_key
        if time_to_live:
            if isinstance(time_to_live, int):
                fcm_payload['time_to_live'] = time_to_live
            else:
                raise InvalidDataError("Provided time_to_live is not an integer")
        if restricted_package_name:
            fcm_payload['restricted_package_name'] = restricted_package_name
        if dry_run:
            fcm_payload['dry_run'] = dry_run

        if data_message:
            if isinstance(data_message, dict):
                fcm_payload['data'] = data_message
            else:
                raise InvalidDataError("Provided data_message is in the wrong format")

        fcm_payload['notification'] = {}
        if message_icon:
            fcm_payload['notification']['icon'] = message_icon
        # If body is present, use it
        if message_body:
            fcm_payload['notification']['body'] = message_body
        # Else use body_loc_key and body_loc_args for body
        else:
            if body_loc_key:
                fcm_payload['notification']['body_loc_key'] = body_loc_key
            if body_loc_args:
                if isinstance(body_loc_args, list):
                    fcm_payload['notification']['body_loc_args'] = body_loc_args
                else:
                    raise InvalidDataError('body_loc_args should be an array')
        # If title is present, use it
        if message_title:
            fcm_payload['notification']['title'] = message_title
        # Else use title_loc_key and title_loc_args for title
        else:
            if title_loc_key:
                fcm_payload['notification']['title_loc_key'] = title_loc_key
            if title_loc_args:
                if isinstance(title_loc_args, list):
                    fcm_payload['notification']['title_loc_args'] = title_loc_args
                else:
                    raise InvalidDataError('title_loc_args should be an array')

        if android_channel_id:
            fcm_payload['notification']['android_channel_id'] = android_channel_id

        # This is needed for iOS when we are sending only custom data messages
        if content_available and isinstance(content_available, bool):
            fcm_payload['content_available'] = content_available

        if click_action:
            fcm_payload['notification']['click_action'] = click_action
        if isinstance(badge, int) and badge >= 0:
            fcm_payload['notification']['badge'] = badge
        if color:
            fcm_payload['notification']['color'] = color
        if tag:
            fcm_payload['notification']['tag'] = tag
        # only add the 'sound' key if sound is not None
        # otherwise a default sound will play -- even with empty string args.
        if sound:
            fcm_payload['notification']['sound'] = sound

        if extra_kwargs:
            fcm_payload.update(extra_kwargs)

        if extra_notification_kwargs:
            fcm_payload['notification'].update(extra_notification_kwargs)

        # Do this if you only want to send a data message.
        if remove_notification:
            del fcm_payload['notification']

        return self.json_dumps(fcm_payload)

    def do_request(self, payload, timeout):
        response = self.requests_session.post(self.FCM_END_POINT, data=payload, timeout=timeout)
        if 'Retry-After' in response.headers and int(response.headers['Retry-After']) > 0:
            sleep_time = int(response.headers['Retry-After'])
            time.sleep(sleep_time)
            return self.do_request(payload, timeout)
        return response

    def send_request(self, payloads=None, timeout=None):
        self.send_request_responses = []
        for payload in payloads:
            response = self.do_request(payload, timeout)
            self.send_request_responses.append(response)

    def registration_info_request(self, registration_id):
<<<<<<< HEAD
        """
        Makes a request for registration info and returns the response object

        Args:
            registration_id: id to be checked

        Returns:
            response of registration info request
        """
        return self.requests_session.get(
            'https://iid.googleapis.com/iid/info/' + registration_id,
=======
        """Makes a request for registration info and returns the response object"""
        response = self.requests_session.get(
            self.INFO_END_POINT + registration_id,
>>>>>>> d09cb0fb
            params={'details': 'true'}
        )

    def clean_registration_ids(self, registration_ids=[]):
        """
        Checks registration ids and excludes inactive ids

        Args:
            registration_ids (list, optional): list of ids to be cleaned

        Returns:
            list: cleaned registration ids
        """
        valid_registration_ids = []
        for registration_id in registration_ids:
            details = self.registration_info_request(registration_id)
            if details.status_code == 200:
                valid_registration_ids.append(registration_id)
        return valid_registration_ids

    def get_registration_id_info(self, registration_id):
        """
        Returns details related to a registration id if it exists otherwise return None

        Args:
            registration_id: id to be checked

        Returns:
            dict: info about registration id
            None: if id doesn't exist
        """
        response = self.registration_info_request(registration_id)
        if response.status_code == 200:
            return response.json()
        return None

    def subscribe_registration_ids_to_topic(self, registration_ids, topic_name):
        """
        Subscribes a list of registration ids to a topic

        Args:
            registration_ids (list): ids to be subscribed
            topic_name (str): name of topic

        Returns:
            True: if operation succeeded

        Raises:
            InvalidDataError: data sent to server was incorrectly formatted
            FCMError: an error occured on the server
        """
        url = 'https://iid.googleapis.com/iid/v1:batchAdd'
        payload = {
            'to': '/topics/' + topic_name,
            'registration_tokens': registration_ids,
        }
        response = self.requests_session.post(url, json=payload)
        if response.status_code == 200:
            return True
        elif response.status_code == 400:
            error = response.json()
            raise InvalidDataError(error['error'])
        else:
            raise FCMError()

    def unsubscribe_registration_ids_from_topic(self, registration_ids, topic_name):
        """
        Unsubscribes a list of registration ids from a topic

        Args:
            registration_ids (list): ids to be unsubscribed
            topic_name (str): name of topic

        Returns:
            True: if operation succeeded

        Raises:
            InvalidDataError: data sent to server was incorrectly formatted
            FCMError: an error occured on the server
        """
        url = "https://iid.googleapis.com/iid/v1:batchRemove"
        payload = {
            'to': '/topics/' + topic_name,
            'registration_tokens': registration_ids,
        }
        response = self.requests_session.post(url, json=payload)
        if response.status_code == 200:
            return True
        elif response.status_code == 400:
            error = response.json
            raise InvalidDataError(error['error'])
        else:
            raise FCMError()

    def parse_responses(self):
        """
        Parses the json response sent back by the server and tries to get out the important return variables

        Returns:
            dict: multicast_ids (list), success (int), failure (int), canonical_ids (int),
                results (list) and optional topic_message_id (str but None by default)

        Raises:
            FCMServerError: FCM is temporary not available
            AuthenticationError: error authenticating the sender account
            InvalidDataError: data passed to FCM was incorrecly structured
        """
        response_dict = {
            'multicast_ids': [],
            'success': 0,
            'failure': 0,
            'canonical_ids': 0,
            'results': [],
            'topic_message_id': None
        }

        for response in self.send_request_responses:
            if response.status_code == 200:
                if 'content-length' in response.headers and int(response.headers['content-length']) <= 0:
                    raise FCMServerError("FCM server connection error, the response is empty")
                else:
                    parsed_response = response.json()

                    multicast_id = parsed_response.get('multicast_id', None)
                    success = parsed_response.get('success', 0)
                    failure = parsed_response.get('failure', 0)
                    canonical_ids = parsed_response.get('canonical_ids', 0)
                    results = parsed_response.get('results', [])
                    message_id = parsed_response.get('message_id', None)  # for topic messages
                    if message_id:
                        success = 1
                    if multicast_id:
                        response_dict['multicast_ids'].append(multicast_id)
                    response_dict['success'] += success
                    response_dict['failure'] += failure
                    response_dict['canonical_ids'] += canonical_ids
                    response_dict['results'].extend(results)
                    response_dict['topic_message_id'] = message_id

            elif response.status_code == 401:
                raise AuthenticationError("There was an error authenticating the sender account")
            elif response.status_code == 400:
                raise InvalidDataError(response.text)
            else:
                raise FCMServerError("FCM server is temporarily unavailable")
        return response_dict<|MERGE_RESOLUTION|>--- conflicted
+++ resolved
@@ -303,7 +303,6 @@
             self.send_request_responses.append(response)
 
     def registration_info_request(self, registration_id):
-<<<<<<< HEAD
         """
         Makes a request for registration info and returns the response object
 
@@ -313,13 +312,8 @@
         Returns:
             response of registration info request
         """
-        return self.requests_session.get(
-            'https://iid.googleapis.com/iid/info/' + registration_id,
-=======
-        """Makes a request for registration info and returns the response object"""
         response = self.requests_session.get(
             self.INFO_END_POINT + registration_id,
->>>>>>> d09cb0fb
             params={'details': 'true'}
         )
 
